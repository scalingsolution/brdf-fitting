import pytest
import pickle
import numpy as np
from visualize import read_tensor, write_tensor
from brdf import (EPSILON, grid_sample, projected_area, sphere_surface_patch,
                  visible_ndf, build_ndf_kernel, build_slope_kernel,
                  power_iteration, vndf_intp2sample, ndf_intp2sample,
<<<<<<< HEAD
                  normalize_slopes, normalize_2D, normalize_4D,
                  incident_elevation, outgoing_direction, weight_measurements,
                  integrate_spectrum)
=======
                  normalize_slopes, normalize_2D, normalize_4D)
>>>>>>> c840ec06
import mitsuba
# Set the any mitsuba variant
mitsuba.set_variant('packet_spectral')



@pytest.mark.parametrize("n_theta", [128, 64])
@pytest.mark.parametrize("n_phi", [1, 64])
def test01_grid_sample(n_theta, n_phi):
    # Map samples to sphere
    theta_m, phi_m, omega_m = grid_sample(n_theta, n_phi)

    # Check if direction vectors are normalized
    assert((np.linalg.norm(omega_m, axis=1) - 1 < 1e-7).all())
    # Check grid dimensions
    N = n_theta * n_phi
    assert(theta_m.size == N)
    assert(phi_m.size == N)
    assert(omega_m.shape == (N, 3))


def test02_sphere_surface_patch():
    # Create input values
    r = 1
    dtheta = [0, np.pi/2]
    dphi = [0, np.pi]

    # Calsulate surface area of patch on sphere
    area = sphere_surface_patch(r, dtheta, dphi)

    error = np.abs(area - np.pi)
    assert(error < 1e-7)


@pytest.mark.parametrize("n_theta", [128])
@pytest.mark.parametrize("n_phi", [1])
@pytest.mark.parametrize("isotropic", [True])
def test03_sphere_integration(n_theta, n_phi, isotropic):
    # Create input values
    if isotropic:
        n_phi += 1
    D = np.ones((n_phi, n_theta))

    sigma = projected_area(D, isotropic, projected=False)
    error = np.abs(sigma - 2 * np.pi)

    assert((error < 1e-7).all())


@pytest.mark.parametrize("filename", ["bin/spectralon.pickle"])
def test04_sigma_isotropic(filename):
    # Read raw measurement data from disk
    data = pickle.load(open(filename, "rb"))

    # Create input values
    isotropic = data['isotropic']

    # Get NDF and sigma values
    D = data['ndf_interp']
    sigma = data['sigma']

    sigma_c = projected_area(D, isotropic)

    error = np.abs(sigma - sigma_c)

    assert(sigma.shape == sigma_c.shape)
    assert((error < 1e-4).all())


@pytest.mark.parametrize("filename", ["bin/spectralon.pickle"])
def test05_ndf_sampler(filename):
    # Read raw measurement data from disk
    data = pickle.load(open(filename, "rb"))

    # Get measurement values
    D_intp = data['ndf_interp']
    D_sampler = data['ndf_sampler']

    D_sampler_c = ndf_intp2sample(D_intp)
    error = np.abs(D_sampler - D_sampler_c)#/div)

    assert(D_sampler.shape == D_sampler_c.shape)
    assert((error < 1e-4).all())


@pytest.mark.parametrize("filename", ["bin/spectralon.pickle"])
def test06_vndf_sampler(filename):
    # Read raw measurement data from disk
    data = pickle.load(open(filename, "rb"))

    # Get measurement values
    Dvis_intp = data['vndf_interp']
    Dvis_sampler = data['vndf_sampler']

    Dvis_sampler_c = vndf_intp2sample(Dvis_intp)
    error = np.abs(Dvis_sampler - Dvis_sampler_c)

    assert(Dvis_sampler.shape == Dvis_sampler_c.shape)
    assert((error < 1e-4).all())


"""
TODO:   Fix error in NDF/slope calculation.
        NDF/slope calculation not exact yet!
        That's why maximum error is currently still large.
"""
@pytest.mark.parametrize("filename", ["bin/spectralon.pickle"])
def test07_ndf_isotropic(filename):
    # Read raw measurement data from disk
    data = pickle.load(open(filename, "rb"))

    isotropic = data['isotropic']

    # Get dimensions of BRDF measurements
    n_theta = data['retro_theta_res']
    n_phi = data['retro_phi_res']

    frC = data['retro_data']

    # Get measurement values
    D = data['ndf_interp']

    if isotropic:
        n_phi = 125
    # Build kernel matrix
    K = build_ndf_kernel(frC, n_theta, n_phi, isotropic)

    # Compute NDF corresponding to first eigenvector
    _, D_c = power_iteration(K, 4)

    # Reshape to NDF format
    if isotropic:
        D_c = np.vstack((D_c, D_c))  # Stack NDF slice for phi=0
    else:
        D_c = np.reshape(D_c, (n_phi, n_theta))

    # Cosine-weight NDF
    D_cw = np.zeros(D_c.shape)
    theta = np.power(np.linspace(0, 1, n_theta), 2) * (np.pi / 2)
    cos_theta = np.cos(theta)
    for i in range(n_theta):
        D_cw[:, i] = D_c[:, i] * cos_theta[i]
    # Normalize weighted NDF or slopes
    D_cw = normalize_2D(D_cw)
    # Reverse weight NDF
    D_c = np.zeros(D_c.shape)
    for i in range(n_theta):
        if cos_theta[i] > np.power(EPSILON, 3):
            D_c[:, i] = D_cw[:, i] / cos_theta[i]

    nef = D[0, 0] / D_cw[0, 0]      # Norm error factor (Mitsuba norm error)
    error = np.abs(D - D_c * nef)
    #print(np.max(error))

    assert(D.shape == D_c.shape)
    assert((error < 1e-2).all())


@pytest.mark.parametrize("filename", ["bin/spectralon.pickle"])
def test08_slopes_isotropic(filename):
    # Read raw measurement data from disk
    data = pickle.load(open(filename, "rb"))

    isotropic = data['isotropic']

    # Get dimensions of BRDF measurements
    n_theta = data['retro_theta_res']
    n_phi = data['retro_phi_res']

    frC = data['retro_data']

    # Get measurement values
    D = data['ndf_interp']

    if isotropic:
        n_phi = 125
    # Build kernel matrix
    K = build_slope_kernel(frC, n_theta, n_phi, isotropic)

    # Compute NDF corresponding to first eigenvector
    _, P_c = power_iteration(K, 4)

    # Reshape to NDF format
    if isotropic:
        P_c = np.vstack((P_c, P_c))  # Stack NDF slice for phi=0
    else:
        P_c = np.reshape(P_c, (n_phi, n_theta))

    # Normalize
    P_c = normalize_slopes(P_c, isotropic)

    # Get slopes from NDF
    P = np.zeros(D.shape)
    theta = np.power(np.linspace(0, 1, n_theta), 2) * (np.pi / 2)
    cos_theta = np.cos(theta)
    for i in range(n_theta):
        P[:, i] = D[:, i] * np.power(cos_theta[i], 4)

    error = np.abs(P - P_c)
    #print(np.max(error))

    assert(P.shape == P_c.shape)
    assert((error < 1e-2).all())


@pytest.mark.parametrize("filename", ["bin/spectralon.pickle"])
def test09_vndf_interpolate(filename):
    # Read raw measurement data from disk
    data = pickle.load(open(filename, "rb"))

    isotropic = data['isotropic']

    # Get measurement values
    D = data['ndf_interp']
    sigma = data['sigma']
    theta_i = data['vndf_theta_i']
    phi_i = data['vndf_phi_i']
    Dvis = data['vndf_interp']

    # Calculate VNDF
    Dvis_c = visible_ndf(D, sigma, theta_i, phi_i, isotropic)

    # Normalize
    Dvis = normalize_4D(Dvis, theta_i, phi_i)
    Dvis_c = normalize_4D(Dvis_c, theta_i, phi_i)

    error = np.abs(np.nan_to_num(Dvis) - np.nan_to_num(Dvis_c))
    #print(np.max(error))

    assert(Dvis.shape == Dvis_c.shape)
    assert((error < 1e-4).all())


# TODO: fix sampling
@pytest.mark.parametrize("filename", ["bin/spectralon_spec.bsdf"])
def test10_incident_elevation(filename):
    # Read a tensor file from disk
    tensor = read_tensor(filename)
    theta_i = tensor['theta_i']
    sigma = tensor['sigma']

    # Calculate incident elevations
    theta_i_c = incident_elevation(8, sigma)
    error = np.abs(theta_i - theta_i_c)
    print(theta_i, theta_i_c)
    assert(theta_i_c.shape == theta_i.shape)
    assert((error < 5e-1).all())


@pytest.mark.parametrize("filename", ["bin/spectralon.pickle"])
def test11_outgoing_samples_isotropic(filename):
    # Read raw measurement data from disk
    data = pickle.load(open(filename, "rb"))

    # Get dimensions of BRDF measurements
    isotropic = data['isotropic']
    R = 32 if isotropic else 64

    Dvis_sampler = data["vndf_sampler"]
    sigma = data["sigma"]

    # Spectral measurements
    n_theta_i = data['theta_i_res']
    n_phi_i = data['phi_i_res']
    phi_i = np.zeros(n_phi_i)
    theta_i = np.zeros(n_theta_i)
    phi_o = np.zeros((n_phi_i, n_theta_i, R, R))
    theta_o = np.zeros((n_phi_i, n_theta_i, R, R))
    for key, value in data.items():
        if key[0] == 'spectra':
            phi_i[key[1]] = np.radians(value[0][0])
            theta_i[key[2]] = np.radians(value[0][1])
            phi_o[key[1], key[2], key[3], key[4]] = np.radians(value[0][2])
            theta_o[key[1], key[2], key[3], key[4]] = np.radians(value[0][3])

    # Compute sample positions
    theta_o_c, phi_o_c, active = outgoing_direction(R, R, Dvis_sampler, phi_i, theta_i, isotropic)

    # Horizontal slice of samples is interpolated
    # (set to 0 for measured data)
    error_phi_o = phi_o[:, 0:-1] - phi_o_c[:, 0:-1]
    error_theta_o = theta_o[:, 0:-1] - theta_o_c[:, 0:-1]
    assert((error_phi_o < 1e-4).all())
    assert((error_theta_o < 1e-4).all())


@pytest.mark.parametrize("filename", ["bin/spectralon.pickle"])
def test12_spectral_wavlengths_isotropic(filename):
    # Read raw measurement data from disk
    data = pickle.load(open(filename, "rb"))

    # Wavelengths (usable spectral range)
    wavelengths = np.array(data['wavelengths'])
    wl_min_idx = np.argmin(np.abs(wavelengths - 359.))
    wl_max_idx = np.argmin(np.abs(wavelengths - 1001.))
    wavelengths = wavelengths[wl_min_idx:wl_max_idx+1]

    # Read tensor file from disc
    reference = filename.rsplit('.', 1)[0] + "_spec.bsdf"
    tensor = read_tensor(reference)
    wavelengths_ref = tensor["wavelengths"]
    
    error = np.abs(wavelengths_ref - wavelengths)
    assert(wavelengths_ref.shape == wavelengths.shape)
    assert((error < 1e-4).all())


# TODO: adapt black/white level for spectral measurements
@pytest.mark.parametrize("filename", ["bin/spectralon.pickle"])
def test13_spectral_measurements_isotropic(filename):
    # Read raw measurement data from disk
    data = pickle.load(open(filename, "rb"))

    # Get dimensions of BRDF measurements
    isotropic = data['isotropic']
    jacobian = data['scale_by_jacobian']
    R = 32 if isotropic else 64

    Dvis_sampler = data["vndf_sampler"]
    D = data["ndf_interp"]
    sigma = data["sigma"]

    # Wavelengths (usable spectral range)
    wavelengths = np.array(data['wavelengths'])
    wl_min_idx = np.argmin(np.abs(wavelengths - 359.))
    wl_max_idx = np.argmin(np.abs(wavelengths - 1001.))
    wavelengths = wavelengths[wl_min_idx:wl_max_idx+1]

    # Read tensor file from disc
    reference = filename.rsplit('.', 1)[0] + "_spec.bsdf"
    tensor = read_tensor(reference)
    spec_ref = tensor["spectra"]

    # Spectral measurements
    n_theta_i = data['theta_i_res']
    n_phi_i = data['phi_i_res']
    phi_i = np.zeros(n_phi_i)
    theta_i = np.zeros(n_theta_i)
    spec = np.zeros((n_phi_i, n_theta_i, wavelengths.size, R, R))
    for key, value in data.items():
        if key[0] == 'spectra':
            phi_i[key[1]] = np.radians(value[0][0])
            theta_i[key[2]] = np.radians(value[0][1])
            spec[int(key[1]), int(key[2]), :, int(key[3]), int(key[4])] = \
            value[1][wl_min_idx:wl_max_idx+1]


    # Compute sample positions
    theta_o, phi_o, active = outgoing_direction(R, R, Dvis_sampler, phi_i, theta_i, isotropic)

    # Jacobian weighted measuremnts
    if jacobian:
        # TODO: figure out how to include black/white level
        spec_c = weight_measurements(spec, D, sigma, phi_i, theta_i,
                                     phi_o, theta_o, active)
        # Horizontal slice of samples is interpolated
        # (set to 0 for measured data)
        error = np.abs(spec_ref[:, 0:-1] - spec_c[:, 0:-1])
        print(error)
        print(error.max())


# TODO: fix integration
@pytest.mark.parametrize("filename", ["bin/spectralon_spec.bsdf"])
def test14_luminance_isotropic(filename):
    # Read tensor file from disc
    tensor = read_tensor(filename)
    spec = tensor["spectra"]
    wavelengths = tensor["wavelengths"]
    luminance = tensor["luminance"]

    # Luminace integration
    luminance_c = integrate_spectrum(spec, wavelengths)
    error = np.abs(luminance - luminance_c)

    assert(luminance.shape == luminance_c.shape)
    assert((error < 5e-1).all())


@pytest.mark.parametrize("filename", ["bin/spectralon_spec.bsdf"])
def test15_save_tensor(filename):
    # Read tensor file from disc
    tensor = read_tensor(filename)

    # Copy dictionary and write to disc
    tensor_c = dict()
    for key in tensor:
        tensor_c[key] = tensor[key]
    output = "bin/out.bsdf"
    write_tensor(output, **tensor_c)
    tensor_c = read_tensor(output)

    # Check dictionaries are equal
    assert([key for key in tensor] == [key for key in tensor_c])
    equal = True
    for key in tensor:
        equal &= (tensor_c[key] == tensor[key]).all()
    assert(equal)



<|MERGE_RESOLUTION|>--- conflicted
+++ resolved
@@ -5,16 +5,12 @@
 from brdf import (EPSILON, grid_sample, projected_area, sphere_surface_patch,
                   visible_ndf, build_ndf_kernel, build_slope_kernel,
                   power_iteration, vndf_intp2sample, ndf_intp2sample,
-<<<<<<< HEAD
                   normalize_slopes, normalize_2D, normalize_4D,
                   incident_elevation, outgoing_direction, weight_measurements,
                   integrate_spectrum)
-=======
-                  normalize_slopes, normalize_2D, normalize_4D)
->>>>>>> c840ec06
 import mitsuba
 # Set the any mitsuba variant
-mitsuba.set_variant('packet_spectral')
+mitsuba.set_variant('gpu_spectral')
 
 
 
